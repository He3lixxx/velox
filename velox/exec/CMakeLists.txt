--- conflicted
+++ resolved
@@ -73,11 +73,8 @@
   velox_codegen
   velox_common_base
   velox_test_util
-<<<<<<< HEAD
+  velox_arrow_bridge
   atomic)
-=======
-  velox_arrow_bridge)
->>>>>>> e4a2c99b
 
 #if(${VELOX_BUILD_TESTING})
   add_subdirectory(tests)
